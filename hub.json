--- conflicted
+++ resolved
@@ -317,12 +317,10 @@
         "edu_edfi_source",
         "edu_wh"
     ],
-<<<<<<< HEAD
     "techindicium": [
         "dbt-metalog"
-=======
+    ],
     "Fleetio": [
         "dbt-segment"
->>>>>>> b41acd1d
     ]
 }