{
    "Aaron-Zhou": [
        "dbt-synapse-statistics"
    ],
    "Datavault-UK": [
        "dbtvault"
    ],
    "Datomni": [
        "profitwell_metrics",
        "ga4_metrics"
    ],
    "Delphi-Data": [
        "dbt_natural_language"
    ],
    "Divergent-Insights": [
        "dbt-snowflake-setup",
        "dbt-dataquality"
    ],
<<<<<<< HEAD
    "EqualExperts": [
        "dbt-unit-testing"
=======
    "dwreeves": [
        "dbt_linreg"
>>>>>>> a16d757b
    ],
    "Fleetio": [
        "dbt-segment"
    ],
    "LewisDavies": [
        "upstream-prod"
    ],
    "Matatika": [
        "dbt-tap-googleads",
        "dbt-tap-solarvista",
        "dbt-tap-meltano",
        "dbt-tap-trello",
        "dbt-tap-google-analytics",
        "dbt-tap-spotify"
    ],
    "MaterializeInc": [
        "materialize-dbt-utils"
    ],
    "Montreal-Analytics": [
        "dbt-snowflake-utils"
    ],
    "ScalefreeCOM": [
        "datavault4dbt"
    ],
    "Snowflake-Labs": [
        "dbt_constraints"
    ],
    "Teradata": [
        "dbt-teradata-utils"
    ],
    "Velir": [
        "dbt-ga4"
    ],
    "andrewcstewart": [
        "dbt-uaparser"
    ],
    "avohq": [
        "avo_audit"
    ],
    "brooklyn-data": [
        "dbt_artifacts"
    ],
    "calogica": [
        "dbt-date",
        "dbt-expectations"
    ],
    "cerebriumai": [
        "airbyte_dbt_intercom",
        "airbyte_dbt_facebook_ads",
        "airbyte_dbt_github",
        "airbyte_dbt_google_ads",
        "airbyte_dbt_pipedrive",
        "airbyte_dbt_shopify",
        "airbyte_dbt_stripe"
    ],
    "data-mie": [
        "dbt-profiler"
    ],
    "datalakehouse": [
        "dlh-square-analytics-dbt",
        "dlh-quickbooks-analytics-dbt",
        "dlh-xero-analytics-dbt",
        "dlh-salesforce-analytics-dbt",
        "dlh-stripe-analytics-dbt"
    ],
    "dbt-labs": [
        "dbt-utils",
        "dbt-event-logging",
        "facebook-ads",
        "shopify",
        "recurly",
        "purecloud",
        "zendesk",
        "stripe",
        "adwords",
        "snowplow",
        "outbrain",
        "quickbooks",
        "bing-ads",
        "taboola",
        "heap",
        "redshift",
        "segment",
        "ecommerce",
        "spark-utils",
        "stitch-utils",
        "dbt-codegen",
        "dbt-audit-helper",
        "dbt-external-tables",
        "dbt_metrics",
        "dbt-project-evaluator"
    ],
    "dbt-msft": [
        "tsql-utils"
    ],
    "edanalytics": [
        "edu_edfi_source",
        "edu_wh"
    ],
    "elementary-data": [
        "dbt-data-reliability"
    ],
    "emilyriederer": [
        "dbtplyr"
    ],
    "entechlog": [
        "dbt-snow-mask",
        "dbt-snow-utils"
    ],
    "everpeace": [
        "dbt-models-metadata"
    ],
    "fal-ai": [
        "dbt_feature_store"
    ],
    "fivetran": [
        "dbt_netsuite",
        "dbt_netsuite_source",
        "dbt_mailchimp",
        "dbt_mailchimp_source",
        "dbt_salesforce",
        "dbt_salesforce_source",
        "dbt_github",
        "dbt_github_source",
        "dbt_marketo",
        "dbt_marketo_source",
        "dbt_asana",
        "dbt_asana_source",
        "dbt_hubspot",
        "dbt_hubspot_source",
        "dbt_stripe",
        "dbt_stripe_source",
        "dbt_linkedin",
        "dbt_linkedin_source",
        "dbt_zendesk",
        "dbt_zendesk_source",
        "dbt_pinterest",
        "dbt_pinterest_source",
        "dbt_facebook_ads",
        "dbt_facebook_ads_creative_history",
        "dbt_facebook_ads_source",
        "dbt_microsoft_ads",
        "dbt_microsoft_ads_source",
        "dbt_fivetran_log",
        "dbt_jira",
        "dbt_jira_source",
        "dbt_shopify",
        "dbt_shopify_source",
        "dbt_mixpanel",
        "dbt_twitter",
        "dbt_twitter_source",
        "dbt_ad_reporting",
        "dbt_google_ads",
        "dbt_google_ads_source",
        "dbt_quickbooks",
        "dbt_quickbooks_source",
        "dbt_intercom",
        "dbt_intercom_source",
        "dbt_pardot",
        "dbt_pardot_source",
        "dbt_greenhouse",
        "dbt_greenhouse_source",
        "dbt_lever",
        "dbt_lever_source",
        "dbt_zuora",
        "dbt_zuora_source",
        "dbt_fivetran_utils",
        "dbt_xero",
        "dbt_xero_source",
        "dbt_klaviyo",
        "dbt_klaviyo_source",
        "dbt_snapchat_ads",
        "dbt_snapchat_ads_source",
        "dbt_iterable",
        "dbt_iterable_source",
        "dbt_salesforce_formula_utils",
        "dbt_youtube_analytics",
        "dbt_youtube_analytics_source",
        "dbt_pendo",
        "dbt_pendo_source",
        "dbt_tiktok_ads",
        "dbt_tiktok_ads_source",
        "dbt_shopify_holistic_reporting",
        "dbt_facebook_pages",
        "dbt_facebook_pages_source",
        "dbt_instagram_business",
        "dbt_instagram_business_source",
        "dbt_twitter_organic",
        "dbt_twitter_organic_source",
        "dbt_linkedin_pages",
        "dbt_linkedin_pages_source",
        "dbt_social_media_reporting",
        "dbt_sage_intacct",
        "dbt_sage_intacct_source",
        "dbt_google_play",
        "dbt_google_play_source",
        "dbt_apple_store",
        "dbt_apple_store_source",
        "dbt_app_reporting",
        "dbt_apple_search_ads",
        "dbt_apple_search_ads_source",
        "dbt_amplitude",
        "dbt_amplitude_source",
        "dbt_recurly",
        "dbt_recurly_source",
        "dbt_amazon_ads",
        "dbt_amazon_ads_source",
        "dbt_reddit_ads",
        "dbt_reddit_ads_source",
        "dbt_recharge",
        "dbt_recharge_source"
    ],
    "get-select": [
        "dbt-snowflake-monitoring",
        "dbt-snowflake-query-tags"
    ],
    "gitlabhq": [
        "snowflake_spend"
    ],
    "google": [
        "fhir-dbt-analytics"
    ],
    "hightouchio": [
        "dbt-hightouch"
    ],
    "infinitelambda": [
        "carbon-analytics",
        "dq-vault",
        "dq-tools"
    ],
    "jitsucom": [
        "dbt-jitsu"
    ],
    "jmangroup": [
        "data_profiler"
    ],
    "jpmmcneill": [
        "dbt-graph-theory"
    ],
    "kristeligt-dagblad": [
        "dbt_ml"
    ],
    "lalalilo": [
        "athena-utils"
    ],
    "mjirv": [
        "dbt-datamocktool",
        "dbt_product_analytics"
    ],
    "narratorai": [
        "dbt-activity-schema",
        "dbt-segment-activity-schema"
    ],
    "omnata-labs": [
        "dbt-ml-preprocessing"
    ],
    "pvcy": [
        "dbt-privacy"
    ],
    "re-data": [
        "dbt-re-data"
    ],
    "rjh336": [
        "dbt-model-usage"
    ],
    "rudderlabs": [
        "dbt-sessionization",
        "dbt-id-stitching",
        "dbt-customer-journey-analysis",
        "dbt-events-registry"
    ],
    "Saras-Daton":[
        "currency_exchange_rates",
        "amazon_sellerpartner",
        "amazon_ads",
        "amazon_vendorcentral",
        "bing_ads",
        "facebook_ads",
        "shopify",
        "google_ads"
    ],
    "sdebruyn": [
        "dbt-duckdb-utils"
    ],
    "sgoley": [
        "dbt-postgres-utils"
    ],
    "snowplow": [
        "dbt-snowplow-utils",
        "dbt-snowplow-web",
        "dbt-snowplow-mobile",
        "dbt-snowplow-media-player",
        "dbt-snowplow-normalize",
        "dbt-snowplow-ecommerce",
        "dbt-snowplow-fractribution"
    ],
    "splitgraph": [
        "ab2ft_stripe"
    ],
    "starburstdata": [
        "dbt-trino-utils"
    ],
    "techindicium": [
        "dbt-metalog"
    ],
    "tnightengale": [
        "dbt-meta-testing",
        "dbt-activity-schema"
    ],
    "tuva-health": [
        "the_tuva_project",
        "cms_chronic_conditions",
        "claims_preprocessing",
        "data_profiling",
        "readmissions",
        "terminology",
        "pmpm",
        "tuva_chronic_conditions"
    ],
    "yu-iskw": [
        "dbt-airflow-macros",
        "dbt-unittest"
    ]
}<|MERGE_RESOLUTION|>--- conflicted
+++ resolved
@@ -16,13 +16,11 @@
         "dbt-snowflake-setup",
         "dbt-dataquality"
     ],
-<<<<<<< HEAD
+    "dwreeves": [
+        "dbt_linreg"
+    ],
     "EqualExperts": [
         "dbt-unit-testing"
-=======
-    "dwreeves": [
-        "dbt_linreg"
->>>>>>> a16d757b
     ],
     "Fleetio": [
         "dbt-segment"
