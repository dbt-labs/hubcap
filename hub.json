{
    "1997mahadi": [
        "dbt-dlt-ingestion-pipeline"
    ],
    "Aaron-Zhou": [
        "dbt-synapse-statistics"
    ],
    "Aidbox": [
        "dbt_fhir"
    ],
    "alittlesliceoftom": [
        "insert_by_timeperiod"
    ],
    "AxelThevenot": [
        "dbt-assertions",
        "dbt-star"
    ],
    "BfdCampos": [
        "source_db"
    ],
    "data-diving": [
        "dbt_diving"
    ],
    "Datavault-UK": [
        "dbtvault"
    ],
    "Datomni": [
        "profitwell_metrics",
        "ga4_metrics"
    ],
    "Delphi-Data": [
        "dbt_natural_language"
    ],
    "Divergent-Insights": [
        "dbt-snowflake-setup",
        "dbt-dataquality"
    ],
    "dlt-hub": [
        "dbt_ga4",
        "dlt-dbt-shopify",
<<<<<<< HEAD
        "dlt-dbt-stripe"
=======
        "dlt-dbt-salesforce",
        "dlt-dbt-pipedrive",
        "dlt-dbt-hubspot",
        "dlt-dbt-freshdesk",
        "dlt-dbt-chess"
>>>>>>> 098ad886
    ],
    "EqualExperts": [
        "dbt-unit-testing"
    ],
    "Fleetio": [
        "dbt-segment"
    ],
    "flexor-ai": [
        "flexor-dbt"
    ],
    "GJMcClintock": [
        "dbt_tld"
    ],
    "LewisDavies": [
        "upstream-prod"
    ],
    "Matatika": [
        "dbt-tap-googleads",
        "dbt-tap-solarvista",
        "dbt-tap-meltano",
        "dbt-tap-trello",
        "dbt-tap-google-analytics",
        "dbt-tap-spotify"
    ],
    "MaterializeInc": [
        "materialize-dbt-utils"
    ],
    "Matts52": [
        "dbt-ml-inline-preprocessing",
        "dbt-set-similarity"
    ],
    "Montreal-Analytics": [
        "dbt-snowflake-utils"
    ],
    "Saras-Daton": [
        "currency_exchange_rates",
        "AmazonSellerCentral",
        "AmazonAds",
        "AmazonVendorCentral",
        "BingAds",
        "FacebookAds",
        "Shopify",
        "GoogleAds",
        "Unicommerce",
        "Upscribe",
        "Recharge",
        "GoogleAnalytics",
        "PinterestAds",
        "Walmart",
        "TiktokAds",
        "AmazonDSP",
        "Aftership"
    ],
    "ScalefreeCOM": [
        "datavault4dbt"
    ],
    "shankararul": [
        "dbt_eda_tools"
    ],
    "Snowflake-Labs": [
        "dbt_constraints"
    ],
    "Teradata": [
        "dbt-teradata-utils"
    ],
    "Velir": [
        "dbt-ga4"
    ],
    "andrewcstewart": [
        "dbt-uaparser"
    ],
    "arnoN7": [
        "dbt-incremental-stream"
    ],
    "avohq": [
        "avo_audit"
    ],
    "bcodell": [
        "dbt-activity-schema"
    ],
    "bqbooster": [
        "dbt-bigquery-monitoring"
    ],
    "brooklyn-data": [
        "dbt_artifacts"
    ],
    "calogica": [
        "dbt-date",
        "dbt-expectations"
    ],
    "calum-mcg": [
        "dbt-fuzzy-text"
    ],
    "cerebriumai": [
        "airbyte_dbt_intercom",
        "airbyte_dbt_facebook_ads",
        "airbyte_dbt_github",
        "airbyte_dbt_google_ads",
        "airbyte_dbt_pipedrive",
        "airbyte_dbt_shopify",
        "airbyte_dbt_stripe"
    ],
    "creativeautomation": [
        "dbt-airbyte-shopify"
    ],
    "data-mie": [
        "dbt-profiler"
    ],
    "datalakehouse": [
        "dlh-square-analytics-dbt",
        "dlh-quickbooks-analytics-dbt",
        "dlh-xero-analytics-dbt",
        "dlh-salesforce-analytics-dbt",
        "dlh-stripe-analytics-dbt"
    ],
    "datnguye": [
        "dbt-translate"
    ],
    "dbt-labs": [
        "dbt-utils",
        "dbt-event-logging",
        "facebook-ads",
        "shopify",
        "recurly",
        "purecloud",
        "zendesk",
        "stripe",
        "adwords",
        "snowplow",
        "outbrain",
        "quickbooks",
        "bing-ads",
        "taboola",
        "heap",
        "redshift",
        "segment",
        "ecommerce",
        "spark-utils",
        "stitch-utils",
        "dbt-codegen",
        "dbt-audit-helper",
        "dbt-external-tables",
        "dbt_metrics",
        "dbt-project-evaluator"
    ],
    "dbt-msft": [
        "tsql-utils"
    ],
    "dwreeves": [
        "dbt_linreg"
    ],
    "edanalytics": [
        "edu_edfi_source",
        "edu_wh",
        "dbt_synth_data"
    ],
    "elementary-data": [
        "dbt-data-reliability"
    ],
    "emilyriederer": [
        "dbtplyr"
    ],
    "entechlog": [
        "dbt-snow-mask",
        "dbt-snow-utils"
    ],
    "everpeace": [
        "dbt-models-metadata"
    ],
    "fal-ai": [
        "dbt_feature_store"
    ],
    "fivetran": [
        "dbt_netsuite",
        "dbt_netsuite_source",
        "dbt_mailchimp",
        "dbt_mailchimp_source",
        "dbt_salesforce",
        "dbt_salesforce_source",
        "dbt_github",
        "dbt_github_source",
        "dbt_marketo",
        "dbt_marketo_source",
        "dbt_asana",
        "dbt_asana_source",
        "dbt_hubspot",
        "dbt_hubspot_source",
        "dbt_stripe",
        "dbt_stripe_source",
        "dbt_linkedin",
        "dbt_linkedin_source",
        "dbt_zendesk",
        "dbt_zendesk_source",
        "dbt_pinterest",
        "dbt_pinterest_source",
        "dbt_facebook_ads",
        "dbt_facebook_ads_creative_history",
        "dbt_facebook_ads_source",
        "dbt_microsoft_ads",
        "dbt_microsoft_ads_source",
        "dbt_fivetran_log",
        "dbt_jira",
        "dbt_jira_source",
        "dbt_shopify",
        "dbt_shopify_source",
        "dbt_mixpanel",
        "dbt_twitter",
        "dbt_twitter_source",
        "dbt_ad_reporting",
        "dbt_google_ads",
        "dbt_google_ads_source",
        "dbt_quickbooks",
        "dbt_quickbooks_source",
        "dbt_intercom",
        "dbt_intercom_source",
        "dbt_pardot",
        "dbt_pardot_source",
        "dbt_greenhouse",
        "dbt_greenhouse_source",
        "dbt_lever",
        "dbt_lever_source",
        "dbt_zuora",
        "dbt_zuora_source",
        "dbt_fivetran_utils",
        "dbt_xero",
        "dbt_xero_source",
        "dbt_klaviyo",
        "dbt_klaviyo_source",
        "dbt_snapchat_ads",
        "dbt_snapchat_ads_source",
        "dbt_iterable",
        "dbt_iterable_source",
        "dbt_salesforce_formula_utils",
        "dbt_youtube_analytics",
        "dbt_youtube_analytics_source",
        "dbt_pendo",
        "dbt_pendo_source",
        "dbt_tiktok_ads",
        "dbt_tiktok_ads_source",
        "dbt_shopify_holistic_reporting",
        "dbt_facebook_pages",
        "dbt_facebook_pages_source",
        "dbt_instagram_business",
        "dbt_instagram_business_source",
        "dbt_twitter_organic",
        "dbt_twitter_organic_source",
        "dbt_linkedin_pages",
        "dbt_linkedin_pages_source",
        "dbt_social_media_reporting",
        "dbt_sage_intacct",
        "dbt_sage_intacct_source",
        "dbt_google_play",
        "dbt_google_play_source",
        "dbt_apple_store",
        "dbt_apple_store_source",
        "dbt_app_reporting",
        "dbt_apple_search_ads",
        "dbt_apple_search_ads_source",
        "dbt_amplitude",
        "dbt_amplitude_source",
        "dbt_recurly",
        "dbt_recurly_source",
        "dbt_amazon_ads",
        "dbt_amazon_ads_source",
        "dbt_reddit_ads",
        "dbt_reddit_ads_source",
        "dbt_recharge",
        "dbt_recharge_source",
        "dbt_sap_source",
        "dbt_sap",
        "dbt_twilio_source",
        "dbt_twilio",
        "dbt_qualtrics_source",
        "dbt_qualtrics",
        "dbt_workday",
        "dbt_servicenow",
        "dbt_salesforce_marketing_cloud",
        "dbt_aws_cloud_cost",
        "dbt_ga4_export",
        "dbt_unified_rag"
    ],
    "fullstorydev": [
        "dbt_fullstory"
    ],
    "get-select": [
        "dbt-snowflake-monitoring",
        "dbt-snowflake-query-tags"
    ],
    "gitlabhq": [
        "snowflake_spend"
    ],
    "gmdata-co": [
        "dbt-portable-google-sheets"
    ],
    "google": [
        "fhir-dbt-utils",
        "fhir-dbt-analytics"
    ],
    "grafana": [
        "dbt_leaner_query"
    ],
    "hightouchio": [
        "dbt-hightouch"
    ],
    "infinitelambda": [
        "carbon-analytics",
        "dq-vault",
        "dq-tools",
        "dbt-data-diff",
        "dbt-snowflake-evaluator",
        "dbt-tags",
        "dbt-alert",
        "dbt-audit-helper-ext"
    ],
    "irvingpop": [
        "dbt_otel_export"
    ],
    "jitsucom": [
        "dbt-jitsu"
    ],
    "jmangroup": [
        "data_profiler"
    ],
    "jpmmcneill": [
        "dbt-graph-theory"
    ],
    "kgmcquate": [
        "dbt-testgen"
    ],
    "kristeligt-dagblad": [
        "dbt_ml"
    ],
    "lalalilo": [
        "athena-utils"
    ],
    "metaops-solutions": [
        "dbt-camunda"
    ],
    "mjirv": [
        "dbt-datamocktool",
        "dbt_product_analytics"
    ],
    "narratorai": [
        "dbt-activity-schema",
        "dbt-segment-activity-schema"
    ],
    "omnata-labs": [
        "dbt-ml-preprocessing"
    ],
    "pvcy": [
        "dbt-privacy"
    ],
    "re-data": [
        "dbt-re-data"
    ],
    "rjh336": [
        "dbt-model-usage"
    ],
    "rlsalcido24": [
        "lakehouse_utils"
    ],
    "rudderlabs": [
        "dbt-sessionization",
        "dbt-id-stitching",
        "dbt-customer-journey-analysis",
        "dbt-events-registry"
    ],
    "sdebruyn": [
        "dbt-duckdb-utils"
    ],
    "sgoley": [
        "dbt-postgres-utils"
    ],
    "snowplow": [
        "dbt-snowplow-utils",
        "dbt-snowplow-web",
        "dbt-snowplow-mobile",
        "dbt-snowplow-media-player",
        "dbt-snowplow-normalize",
        "dbt-snowplow-ecommerce",
        "dbt-snowplow-fractribution",
        "dbt-snowplow-unified",
        "dbt-snowplow-attribution"
    ],
    "splitgraph": [
        "ab2ft_stripe"
    ],
    "starburstdata": [
        "dbt-trino-utils"
    ],
    "sutrolabs": [
        "dbt_census_utils"
    ],
    "TasmanAnalytics": [
        "tasman-dbt-mta",
        "tasman-dbt-revenuecat",
        "tasman-identity-graph"
    ],
    "techindicium": [
        "dbt-metalog"
    ],
    "tnightengale": [
        "dbt-meta-testing",
        "dbt-activity-schema"
    ],
    "tuva-health": [
        "the_tuva_project"
    ],
    "windsor-ai": [
        "dbt_facebook_ads"
    ],
    "yu-iskw": [
        "dbt-airflow-macros",
        "dbt-unittest",
        "dbt-gcp-billing",
        "dbt-ops"
    ]
}<|MERGE_RESOLUTION|>--- conflicted
+++ resolved
@@ -38,15 +38,12 @@
     "dlt-hub": [
         "dbt_ga4",
         "dlt-dbt-shopify",
-<<<<<<< HEAD
-        "dlt-dbt-stripe"
-=======
+        "dlt-dbt-stripe",
         "dlt-dbt-salesforce",
         "dlt-dbt-pipedrive",
         "dlt-dbt-hubspot",
         "dlt-dbt-freshdesk",
         "dlt-dbt-chess"
->>>>>>> 098ad886
     ],
     "EqualExperts": [
         "dbt-unit-testing"
