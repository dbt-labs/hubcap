{
    "dbt-labs": [
        "dbt-utils",
        "dbt-event-logging",
        "facebook-ads",
        "shopify",
        "recurly",
        "purecloud",
        "zendesk",
        "stripe",
        "adwords",
        "snowplow",
        "outbrain",
        "quickbooks",
        "bing-ads",
        "taboola",
        "heap",
        "redshift",
        "segment",
        "ecommerce",
        "spark-utils",
        "stitch-utils",
        "dbt-codegen",
        "dbt-audit-helper",
        "dbt-external-tables",
        "dbt_metrics"
    ],
    "fivetran": [
        "dbt_netsuite",
        "dbt_netsuite_source",
        "dbt_mailchimp",
        "dbt_mailchimp_source",
        "dbt_salesforce",
        "dbt_salesforce_source",
        "dbt_github",
        "dbt_github_source",
        "dbt_marketo",
        "dbt_marketo_source",
        "dbt_asana",
        "dbt_asana_source",
        "dbt_hubspot",
        "dbt_hubspot_source",
        "dbt_stripe",
        "dbt_stripe_source",
        "dbt_linkedin",
        "dbt_linkedin_source",
        "dbt_zendesk",
        "dbt_zendesk_source",
        "dbt_pinterest",
        "dbt_pinterest_source",
        "dbt_facebook_ads",
        "dbt_facebook_ads_creative_history",
        "dbt_facebook_ads_source",
        "dbt_microsoft_ads",
        "dbt_microsoft_ads_source",
        "dbt_fivetran_log",
        "dbt_jira",
        "dbt_jira_source",
        "dbt_shopify",
        "dbt_shopify_source",
        "dbt_mixpanel",
        "dbt_twitter",
        "dbt_twitter_source",
        "dbt_ad_reporting",
        "dbt_google_ads",
        "dbt_google_ads_source",
        "dbt_quickbooks",
        "dbt_quickbooks_source",
        "dbt_intercom",
        "dbt_intercom_source",
        "dbt_pardot",
        "dbt_pardot_source",
        "dbt_greenhouse",
        "dbt_greenhouse_source",
        "dbt_lever",
        "dbt_lever_source",
        "dbt_zuora",
        "dbt_zuora_source",
        "dbt_fivetran_utils",
        "dbt_xero",
        "dbt_xero_source",
        "dbt_klaviyo",
        "dbt_klaviyo_source",
        "dbt_snapchat_ads",
        "dbt_snapchat_ads_source",
        "dbt_iterable",
        "dbt_iterable_source",
        "dbt_salesforce_formula_utils",
        "dbt_youtube_analytics",
        "dbt_youtube_analytics_source",
        "dbt_pendo",
        "dbt_pendo_source",
        "dbt_tiktok_ads",
        "dbt_tiktok_ads_source",
        "dbt_shopify_holistic_reporting",
        "dbt_facebook_pages",
        "dbt_facebook_pages_source",
        "dbt_instagram_business",
        "dbt_instagram_business_source",
        "dbt_twitter_organic",
        "dbt_twitter_organic_source",
        "dbt_linkedin_pages",
        "dbt_linkedin_pages_source",
        "dbt_social_media_reporting",
        "dbt_sage_intacct",
        "dbt_sage_intacct_source"

    ],
    "Montreal-Analytics": [
        "dbt-snowflake-utils"
    ],
    "kristeligt-dagblad": [
        "dbt_ml"
    ],
    "gitlabhq": [
        "snowflake_spend"
    ],
    "rudderlabs": [
        "dbt-sessionization",
        "dbt-id-resolution",
        "dbt-customer-journey-analysis",
        "dbt-events-registry"
    ],
    "sgoley": [
        "dbt-postgres-utils"
    ],
    "Datavault-UK": [
        "dbtvault"
    ],
    "calogica": [
        "dbt-date",
        "dbt-expectations"
    ],
    "yu-iskw": [
        "dbt-airflow-macros"
    ],
    "tnightengale": [
        "dbt-meta-testing"
    ],
    "omnata-labs": [
        "dbt-ml-preprocessing"
    ],
    "dbt-msft": [
        "tsql-utils"
    ],
    "brooklyn-data": [
        "dbt_artifacts"
    ],
    "emilyriederer": [
        "dbtplyr"
    ],
    "MaterializeInc": [
        "materialize-dbt-utils"
    ],
    "data-mie": [
        "dbt-profiler"
    ],
    "entechlog": [
        "dbt-snow-mask",
        "dbt-snow-utils"
    ],
    "re-data": [
        "dbt-re-data"
    ],
    "mjirv": [
        "dbt-datamocktool"
    ],
    "jitsucom": [
        "dbt-jitsu"
    ],
    "snowplow": [
        "dbt-snowplow-utils",
        "dbt-snowplow-web",
        "dbt-snowplow-mobile"
    ],
    "lalalilo": [
        "athena-utils"
    ],
    "avohq": [
        "avo_audit"
    ],
    "Matatika": [
        "dbt-tap-googleads",
        "dbt-tap-solarvista",
        "dbt-tap-meltano",
        "dbt-tap-trello",
        "dbt-tap-google-analytics",
        "dbt-tap-spotify"
    ],
    "tuva-health": [
        "core",
        "chronic_conditions",
        "readmissions"
    ],
    "elementary-data": [
        "dbt-data-reliability"
    ],
    "splitgraph": [
        "ab2ft_stripe"
    ],
    "Teradata": [
        "dbt-teradata-utils"
    ],
    "fal-ai": [
        "dbt_feature_store"
    ],
    "Divergent-Insights": [
        "dbt-snowflake-setup",
        "dbt-dataquality"
    ],
<<<<<<< HEAD
    "pvcy": [
        "dbt-privacy"
    ]
=======
    "datalakehouse": [
        "dlh-square-analytics-dbt"
    ] 
>>>>>>> 7951d0d8
}<|MERGE_RESOLUTION|>--- conflicted
+++ resolved
@@ -208,13 +208,10 @@
         "dbt-snowflake-setup",
         "dbt-dataquality"
     ],
-<<<<<<< HEAD
     "pvcy": [
         "dbt-privacy"
-    ]
-=======
+    ],
     "datalakehouse": [
         "dlh-square-analytics-dbt"
     ] 
->>>>>>> 7951d0d8
 }