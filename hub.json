--- conflicted
+++ resolved
@@ -299,13 +299,10 @@
     "jmangroup": [
         "data_profiler"
     ],
-<<<<<<< HEAD
     "Datomni": [
         "profitwell_metrics"
-    ]
-=======
+    ],
     "Aaron-Zhou": [
         "dbt-synapse-statistics"
-        ]
->>>>>>> b645ef54
+    ]
 }