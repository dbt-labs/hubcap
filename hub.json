--- conflicted
+++ resolved
@@ -148,12 +148,10 @@
     "mjirv": [
         "dbt-datamocktool"
     ],
-<<<<<<< HEAD
     "jitsu": [
         "dbt-jitsu"
-=======
+    ],
     "snowplow": [
         "dbt-snowplow-utils"
->>>>>>> 6d71cff2
     ]
 }