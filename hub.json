--- conflicted
+++ resolved
@@ -293,12 +293,10 @@
         "dbt-airflow-macros",
         "dbt-unittest"
     ],
-<<<<<<< HEAD
+    "jmangroup": [
+        "data_profiler"
+    ],
     "Datomni": [
         "profitwell_metrics"
-=======
-    "jmangroup": [
-        "data_profiler"
->>>>>>> 05292945
     ]
 }