--- conflicted
+++ resolved
@@ -38,11 +38,8 @@
     "dlt-hub": [
         "dbt_ga4",
         "dlt-dbt-shopify",
-<<<<<<< HEAD
-        "dlt-dbt-freshdesk"
-=======
+        "dlt-dbt-freshdesk",
         "dlt-dbt-chess"
->>>>>>> 5c07cc6e
     ],
     "EqualExperts": [
         "dbt-unit-testing"
