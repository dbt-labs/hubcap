--- conflicted
+++ resolved
@@ -101,7 +101,7 @@
         "dbt_linkedin_pages",
         "dbt_linkedin_pages_source",
         "dbt_social_media_reporting"
-        
+
     ],
     "Montreal-Analytics": [
         "dbt-snowflake-utils"
@@ -174,13 +174,11 @@
     "avohq": [
         "avo_audit"
     ],
-<<<<<<< HEAD
-    "tuva-health": [
-        "tuva"
-=======
     "Matatika": [
         "dbt-tap-googleads",
         "dbt-tap-solarvista"
->>>>>>> cdda3937
+    ],
+    "tuva-health": [
+        "tuva"
     ]
 }