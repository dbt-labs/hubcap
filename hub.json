{
    "fishtown-analytics": [
        "dbt-utils",
        "dbt-event-logging",
        "facebook-ads",
        "shopify",
        "recurly",
        "purecloud",
        "zendesk",
        "stripe",
        "adwords",
        "snowplow",
        "outbrain",
        "quickbooks",
        "bing-ads",
        "taboola",
        "heap",
        "redshift",
        "segment",
        "ecommerce",
        "spark-utils",
        "stitch-utils",
        "dbt-codegen",
        "dbt-audit-helper",
        "dbt-external-tables"
    ],
    "fivetran": [
        "dbt_netsuite",
        "dbt_netsuite_source",
        "dbt_mailchimp",
        "dbt_mailchimp_source",
        "dbt_salesforce",
        "dbt_salesforce_source",
        "dbt_github",
        "dbt_github_source",
        "dbt_marketo",
        "dbt_marketo_source",
        "dbt_asana",
        "dbt_asana_source",
        "dbt_hubspot",
        "dbt_hubspot_source",
        "dbt_stripe",
        "dbt_stripe_source",
        "dbt_linkedin",
        "dbt_linkedin_source",
        "dbt_zendesk",
        "dbt_zendesk_source",
        "dbt_pinterest",
        "dbt_pinterest_source",
        "dbt_facebook_ads",
        "dbt_facebook_ads_source",
        "dbt_microsoft_ads",
        "dbt_microsoft_ads_source",
        "dbt_fivetran_log",
        "dbt_jira",
        "dbt_jira_source",
        "dbt_shopify",
        "dbt_shopify_source",
        "dbt_mixpanel",
        "dbt_twitter",
        "dbt_twitter_source",
        "dbt_ad_reporting",
        "dbt_google_ads",
        "dbt_google_ads_source",
        "dbt_quickbooks",
        "dbt_quickbooks_source",
        "dbt_fivetran_utils"
    ],
    "Montreal-Analytics": [
        "dbt-snowflake-utils"
    ],
    "kristeligt-dagblad": [
        "dbt_ml"
    ],
    "gitlabhq": [
        "snowflake_spend"
    ],
    "rudderlabs": [
        "dbt-sessionization",
        "dbt-id-resolution",
        "dbt-customer-journey-analysis",
        "dbt-events-registry"
    ],
    "sgoley": [
        "dbt-postgres-utils"
    ],
    "Datavault-UK": [
        "dbtvault"
    ],
    "calogica": [
        "dbt-date",
        "dbt-expectations"
    ],
<<<<<<< HEAD
    "yu-iskw": [
        "dbt-airflow-macros"
=======
    "tnightengale": [
        "dbt-meta-testing"
>>>>>>> f617df05
    ]

}<|MERGE_RESOLUTION|>--- conflicted
+++ resolved
@@ -91,13 +91,11 @@
         "dbt-date",
         "dbt-expectations"
     ],
-<<<<<<< HEAD
     "yu-iskw": [
         "dbt-airflow-macros"
-=======
+    ],
     "tnightengale": [
         "dbt-meta-testing"
->>>>>>> f617df05
     ]
 
 }