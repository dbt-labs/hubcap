{
    "fishtown-analytics": [
        "dbt-utils",
        "dbt-event-logging",
        "facebook-ads",
        "shopify",
        "recurly",
        "purecloud",
        "zendesk",
        "stripe",
        "adwords",
        "snowplow",
        "outbrain",
        "quickbooks",
        "bing-ads",
        "taboola",
        "heap",
        "redshift",
        "segment",
        "ecommerce",
        "stitch-utils",
        "dbt-codegen",
        "dbt-audit-helper",
        "dbt-external-tables"
    ],
    "fivetran": [
        "dbt_netsuite",
        "dbt_mailchimp",
        "dbt_salesforce",
        "dbt_github",
        "dbt_github_source",
        "dbt_marketo",
        "dbt_marketo_source",
        "dbt_asana",
        "dbt_asana_source",
        "dbt_hubspot",
        "dbt_hubspot_source"
    ],
    "Montreal-Analytics": [
        "dbt-snowflake-utils"
    ],
    "kristeligt-dagblad": [
        "dbt_ml"
    ],
<<<<<<< HEAD
    "sgoley": [
        "postgres_utils"
    ]
=======
	"rudderlabs": [
		"dbt-sessionization",
		"dbt-id-resolution",
		"dbt-customer-journey-analysis",
		"dbt-events-registry"
	]
>>>>>>> f1037531
}<|MERGE_RESOLUTION|>--- conflicted
+++ resolved
@@ -42,16 +42,13 @@
     "kristeligt-dagblad": [
         "dbt_ml"
     ],
-<<<<<<< HEAD
+	  "rudderlabs": [
+		    "dbt-sessionization",
+		    "dbt-id-resolution",
+		    "dbt-customer-journey-analysis",
+		    "dbt-events-registry"
+	  ],
     "sgoley": [
-        "postgres_utils"
+        "dbt-postgres-utils"
     ]
-=======
-	"rudderlabs": [
-		"dbt-sessionization",
-		"dbt-id-resolution",
-		"dbt-customer-journey-analysis",
-		"dbt-events-registry"
-	]
->>>>>>> f1037531
 }