{
    "1997mahadi": [
        "dbt-dlt-ingestion-pipeline"
    ],
    "Aaron-Zhou": [
        "dbt-synapse-statistics"
    ],
    "Aidbox": [
        "dbt_fhir"
    ],
    "alittlesliceoftom": [
        "insert_by_timeperiod"
    ],
    "AxelThevenot": [
        "dbt-assertions",
        "dbt-star"
    ],
    "BfdCampos": [
        "source_db"
    ],
    "data-diving": [
        "dbt_diving"
    ],
    "Datavault-UK": [
        "dbtvault"
    ],
    "Datomni": [
        "profitwell_metrics",
        "ga4_metrics"
    ],
    "Delphi-Data": [
        "dbt_natural_language"
    ],
    "Divergent-Insights": [
        "dbt-snowflake-setup",
        "dbt-dataquality"
    ],
    "dlt-hub": [
        "dbt_ga4",
        "dlt-dbt-shopify",
<<<<<<< HEAD
        "dlt-dbt-pipedrive"
=======
        "dlt-dbt-hubspot",
        "dlt-dbt-freshdesk",
        "dlt-dbt-chess"
>>>>>>> e730fdec
    ],
    "EqualExperts": [
        "dbt-unit-testing"
    ],
    "Fleetio": [
        "dbt-segment"
    ],
    "flexor-ai": [
        "flexor-dbt"
    ],
    "GJMcClintock": [
        "dbt_tld"
    ],
    "LewisDavies": [
        "upstream-prod"
    ],
    "Matatika": [
        "dbt-tap-googleads",
        "dbt-tap-solarvista",
        "dbt-tap-meltano",
        "dbt-tap-trello",
        "dbt-tap-google-analytics",
        "dbt-tap-spotify"
    ],
    "MaterializeInc": [
        "materialize-dbt-utils"
    ],
    "Matts52": [
        "dbt-ml-inline-preprocessing",
        "dbt-set-similarity"
    ],
    "Montreal-Analytics": [
        "dbt-snowflake-utils"
    ],
    "Saras-Daton": [
        "currency_exchange_rates",
        "AmazonSellerCentral",
        "AmazonAds",
        "AmazonVendorCentral",
        "BingAds",
        "FacebookAds",
        "Shopify",
        "GoogleAds",
        "Unicommerce",
        "Upscribe",
        "Recharge",
        "GoogleAnalytics",
        "PinterestAds",
        "Walmart",
        "TiktokAds",
        "AmazonDSP",
        "Aftership"
    ],
    "ScalefreeCOM": [
        "datavault4dbt"
    ],
    "shankararul": [
        "dbt_eda_tools"
    ],
    "Snowflake-Labs": [
        "dbt_constraints"
    ],
    "Teradata": [
        "dbt-teradata-utils"
    ],
    "Velir": [
        "dbt-ga4"
    ],
    "andrewcstewart": [
        "dbt-uaparser"
    ],
    "arnoN7": [
        "dbt-incremental-stream"
    ],
    "avohq": [
        "avo_audit"
    ],
    "bcodell": [
        "dbt-activity-schema"
    ],
    "bqbooster": [
        "dbt-bigquery-monitoring"
    ],
    "brooklyn-data": [
        "dbt_artifacts"
    ],
    "calogica": [
        "dbt-date",
        "dbt-expectations"
    ],
    "calum-mcg": [
        "dbt-fuzzy-text"
    ],
    "cerebriumai": [
        "airbyte_dbt_intercom",
        "airbyte_dbt_facebook_ads",
        "airbyte_dbt_github",
        "airbyte_dbt_google_ads",
        "airbyte_dbt_pipedrive",
        "airbyte_dbt_shopify",
        "airbyte_dbt_stripe"
    ],
    "creativeautomation": [
        "dbt-airbyte-shopify"
    ],
    "data-mie": [
        "dbt-profiler"
    ],
    "datalakehouse": [
        "dlh-square-analytics-dbt",
        "dlh-quickbooks-analytics-dbt",
        "dlh-xero-analytics-dbt",
        "dlh-salesforce-analytics-dbt",
        "dlh-stripe-analytics-dbt"
    ],
    "datnguye": [
        "dbt-translate"
    ],
    "dbt-labs": [
        "dbt-utils",
        "dbt-event-logging",
        "facebook-ads",
        "shopify",
        "recurly",
        "purecloud",
        "zendesk",
        "stripe",
        "adwords",
        "snowplow",
        "outbrain",
        "quickbooks",
        "bing-ads",
        "taboola",
        "heap",
        "redshift",
        "segment",
        "ecommerce",
        "spark-utils",
        "stitch-utils",
        "dbt-codegen",
        "dbt-audit-helper",
        "dbt-external-tables",
        "dbt_metrics",
        "dbt-project-evaluator"
    ],
    "dbt-msft": [
        "tsql-utils"
    ],
    "dwreeves": [
        "dbt_linreg"
    ],
    "edanalytics": [
        "edu_edfi_source",
        "edu_wh",
        "dbt_synth_data"
    ],
    "elementary-data": [
        "dbt-data-reliability"
    ],
    "emilyriederer": [
        "dbtplyr"
    ],
    "entechlog": [
        "dbt-snow-mask",
        "dbt-snow-utils"
    ],
    "everpeace": [
        "dbt-models-metadata"
    ],
    "fal-ai": [
        "dbt_feature_store"
    ],
    "fivetran": [
        "dbt_netsuite",
        "dbt_netsuite_source",
        "dbt_mailchimp",
        "dbt_mailchimp_source",
        "dbt_salesforce",
        "dbt_salesforce_source",
        "dbt_github",
        "dbt_github_source",
        "dbt_marketo",
        "dbt_marketo_source",
        "dbt_asana",
        "dbt_asana_source",
        "dbt_hubspot",
        "dbt_hubspot_source",
        "dbt_stripe",
        "dbt_stripe_source",
        "dbt_linkedin",
        "dbt_linkedin_source",
        "dbt_zendesk",
        "dbt_zendesk_source",
        "dbt_pinterest",
        "dbt_pinterest_source",
        "dbt_facebook_ads",
        "dbt_facebook_ads_creative_history",
        "dbt_facebook_ads_source",
        "dbt_microsoft_ads",
        "dbt_microsoft_ads_source",
        "dbt_fivetran_log",
        "dbt_jira",
        "dbt_jira_source",
        "dbt_shopify",
        "dbt_shopify_source",
        "dbt_mixpanel",
        "dbt_twitter",
        "dbt_twitter_source",
        "dbt_ad_reporting",
        "dbt_google_ads",
        "dbt_google_ads_source",
        "dbt_quickbooks",
        "dbt_quickbooks_source",
        "dbt_intercom",
        "dbt_intercom_source",
        "dbt_pardot",
        "dbt_pardot_source",
        "dbt_greenhouse",
        "dbt_greenhouse_source",
        "dbt_lever",
        "dbt_lever_source",
        "dbt_zuora",
        "dbt_zuora_source",
        "dbt_fivetran_utils",
        "dbt_xero",
        "dbt_xero_source",
        "dbt_klaviyo",
        "dbt_klaviyo_source",
        "dbt_snapchat_ads",
        "dbt_snapchat_ads_source",
        "dbt_iterable",
        "dbt_iterable_source",
        "dbt_salesforce_formula_utils",
        "dbt_youtube_analytics",
        "dbt_youtube_analytics_source",
        "dbt_pendo",
        "dbt_pendo_source",
        "dbt_tiktok_ads",
        "dbt_tiktok_ads_source",
        "dbt_shopify_holistic_reporting",
        "dbt_facebook_pages",
        "dbt_facebook_pages_source",
        "dbt_instagram_business",
        "dbt_instagram_business_source",
        "dbt_twitter_organic",
        "dbt_twitter_organic_source",
        "dbt_linkedin_pages",
        "dbt_linkedin_pages_source",
        "dbt_social_media_reporting",
        "dbt_sage_intacct",
        "dbt_sage_intacct_source",
        "dbt_google_play",
        "dbt_google_play_source",
        "dbt_apple_store",
        "dbt_apple_store_source",
        "dbt_app_reporting",
        "dbt_apple_search_ads",
        "dbt_apple_search_ads_source",
        "dbt_amplitude",
        "dbt_amplitude_source",
        "dbt_recurly",
        "dbt_recurly_source",
        "dbt_amazon_ads",
        "dbt_amazon_ads_source",
        "dbt_reddit_ads",
        "dbt_reddit_ads_source",
        "dbt_recharge",
        "dbt_recharge_source",
        "dbt_sap_source",
        "dbt_sap",
        "dbt_twilio_source",
        "dbt_twilio",
        "dbt_qualtrics_source",
        "dbt_qualtrics",
        "dbt_workday",
        "dbt_servicenow",
        "dbt_salesforce_marketing_cloud",
        "dbt_aws_cloud_cost",
        "dbt_ga4_export",
        "dbt_unified_rag"
    ],
    "fullstorydev": [
        "dbt_fullstory"
    ],
    "get-select": [
        "dbt-snowflake-monitoring",
        "dbt-snowflake-query-tags"
    ],
    "gitlabhq": [
        "snowflake_spend"
    ],
    "gmdata-co": [
        "dbt-portable-google-sheets"
    ],
    "google": [
        "fhir-dbt-utils",
        "fhir-dbt-analytics"
    ],
    "grafana": [
        "dbt_leaner_query"
    ],
    "hightouchio": [
        "dbt-hightouch"
    ],
    "infinitelambda": [
        "carbon-analytics",
        "dq-vault",
        "dq-tools",
        "dbt-data-diff",
        "dbt-snowflake-evaluator",
        "dbt-tags",
        "dbt-alert",
        "dbt-audit-helper-ext"
    ],
    "irvingpop": [
        "dbt_otel_export"
    ],
    "jitsucom": [
        "dbt-jitsu"
    ],
    "jmangroup": [
        "data_profiler"
    ],
    "jpmmcneill": [
        "dbt-graph-theory"
    ],
    "kgmcquate": [
        "dbt-testgen"
    ],
    "kristeligt-dagblad": [
        "dbt_ml"
    ],
    "lalalilo": [
        "athena-utils"
    ],
    "metaops-solutions": [
        "dbt-camunda"
    ],
    "mjirv": [
        "dbt-datamocktool",
        "dbt_product_analytics"
    ],
    "narratorai": [
        "dbt-activity-schema",
        "dbt-segment-activity-schema"
    ],
    "omnata-labs": [
        "dbt-ml-preprocessing"
    ],
    "pvcy": [
        "dbt-privacy"
    ],
    "re-data": [
        "dbt-re-data"
    ],
    "rjh336": [
        "dbt-model-usage"
    ],
    "rlsalcido24": [
        "lakehouse_utils"
    ],
    "rudderlabs": [
        "dbt-sessionization",
        "dbt-id-stitching",
        "dbt-customer-journey-analysis",
        "dbt-events-registry"
    ],
    "sdebruyn": [
        "dbt-duckdb-utils"
    ],
    "sgoley": [
        "dbt-postgres-utils"
    ],
    "snowplow": [
        "dbt-snowplow-utils",
        "dbt-snowplow-web",
        "dbt-snowplow-mobile",
        "dbt-snowplow-media-player",
        "dbt-snowplow-normalize",
        "dbt-snowplow-ecommerce",
        "dbt-snowplow-fractribution",
        "dbt-snowplow-unified",
        "dbt-snowplow-attribution"
    ],
    "splitgraph": [
        "ab2ft_stripe"
    ],
    "starburstdata": [
        "dbt-trino-utils"
    ],
    "sutrolabs": [
        "dbt_census_utils"
    ],
    "TasmanAnalytics": [
        "tasman-dbt-mta",
        "tasman-dbt-revenuecat",
        "tasman-identity-graph"
    ],
    "techindicium": [
        "dbt-metalog"
    ],
    "tnightengale": [
        "dbt-meta-testing",
        "dbt-activity-schema"
    ],
    "tuva-health": [
        "the_tuva_project"
    ],
    "windsor-ai": [
        "dbt_facebook_ads"
    ],
    "yu-iskw": [
        "dbt-airflow-macros",
        "dbt-unittest",
        "dbt-gcp-billing",
        "dbt-ops"
    ]
}<|MERGE_RESOLUTION|>--- conflicted
+++ resolved
@@ -38,13 +38,10 @@
     "dlt-hub": [
         "dbt_ga4",
         "dlt-dbt-shopify",
-<<<<<<< HEAD
-        "dlt-dbt-pipedrive"
-=======
+        "dlt-dbt-pipedrive",
         "dlt-dbt-hubspot",
         "dlt-dbt-freshdesk",
         "dlt-dbt-chess"
->>>>>>> e730fdec
     ],
     "EqualExperts": [
         "dbt-unit-testing"
