import logging
import git_helper
import os
import subprocess
import requests

from pathlib import Path

import setup
import version
import package
import release_carrier

from git_helper import *
from git_helper import config_token_authorization, repo_default_branch
from records import *
from records import IndividualPullRequests, ConsolididatedPullRequest


# ==
# == Build global state
# ==

logging.info('preparing script state')
config = setup.build_config()

github_org = config.get("org", "dbt-labs")
github_repo = config.get("repo", "hub.getdbt.com")
push_branches = config.get("push_branches", True)
one_branch_per_repo = config.get("one_branch_per_repo", True)
user_config = config.get('user', {})
GITHUB_USERNAME = user_config.get('name', 'dbt-hubcap')
GITHUB_EMAIL = user_config.get('email', 'drew@fishtownanalytics.com')
TOKEN = user_config.get('token')
user_creds = {'name': GITHUB_USERNAME, 'token': TOKEN}
REMOTE = f"https://github.com/{github_org}/{github_repo}.git"
PULL_REQUEST_URL = f"https://api.github.com/repos/{github_org}/{github_repo}/pulls"
git_tmp = os.environ.get('GIT_TMP', 'target')
TMP_DIR = Path(git_tmp).resolve()
PACKAGE_MAINTAINERS = setup.load_package_maintainers()

if one_branch_per_repo:
    pr_strategy = IndividualPullRequests()
else:
    pr_strategy = ConsolididatedPullRequest()

# pull down hub to assess current state and have ready for future commits
hub_dir_path, repo = clone_repo(REMOTE, TMP_DIR / Path(github_repo))
default_branch = repo_default_branch(repo)

# configure git at the project level
repo.config_writer().set_value("user", "name", GITHUB_USERNAME).release()
repo.config_writer().set_value("user", "email", GITHUB_EMAIL).release()
config_token_authorization(repo, TOKEN)

# create a record in memory of what versions are already committed into the hub
HUB_VERSION_INDEX = setup.build_pkg_version_index(hub_dir_path)

# =
# = Determine new package versions
# =

logging.info('cloning package repos')
package.clone_package_repos(PACKAGE_MAINTAINERS, TMP_DIR)

logging.info('collecting the new version tags for packages checked into hub')
update_tasks = package.get_update_tasks(PACKAGE_MAINTAINERS, HUB_VERSION_INDEX, TMP_DIR, github_repo)

# =
# = Create new specs and commit them to separate branches in hub
# =     (stateful operations from here on)

logging.info('preparing branches for packages with versions to be added')
<<<<<<< HEAD
# by default, the branches exist inside the repo located at target/hub
new_branches = package.commit_version_updates_to_hub(update_tasks, hub_dir_path, pr_strategy)
=======
# this wants to take place inside the git-tmp/hub repo
new_branches = package.commit_version_updates_to_hub(update_tasks, hub_dir_path, pr_strategy, default_branch=default_branch)
>>>>>>> 80dd882d

# =
# = Add a branch with no commits to confirm that pushing works correctly
# =

branch_name = f'bump-test-{setup.NOW}'

main_dir = Path(TMP_DIR) / github_repo
os.chdir(main_dir)
completed_subprocess = subprocess.run(['git', 'checkout', '-q', '-b', branch_name])
if completed_subprocess.returncode == 128:
    git_helper.run_cmd(f'git checkout -q {branch_name}')

# Commit an empty file
with open(branch_name, 'w') as fp:
    pass
git_helper.run_cmd('git add -A')
subprocess.run(args=['git', 'commit', '-am', 'Test commit'], capture_output=True)

# Reset back to the default branch
git_helper.run_cmd(f'git checkout -q {default_branch}')

# Add this branch to the list
new_branches[branch_name] = {'org': 'dbt-labs', 'repo': 'hub.getdbt.com'}

# =
# = push new branches, if there are any
# =

logging.info("Pushing branches: {}".format(list(new_branches.keys())))
if new_branches:
    release_carrier.open_new_prs(hub_dir_path, REMOTE, new_branches, user_creds, push_branches, PULL_REQUEST_URL, pr_strategy, default_branch=default_branch)<|MERGE_RESOLUTION|>--- conflicted
+++ resolved
@@ -71,13 +71,8 @@
 # =     (stateful operations from here on)
 
 logging.info('preparing branches for packages with versions to be added')
-<<<<<<< HEAD
 # by default, the branches exist inside the repo located at target/hub
-new_branches = package.commit_version_updates_to_hub(update_tasks, hub_dir_path, pr_strategy)
-=======
-# this wants to take place inside the git-tmp/hub repo
 new_branches = package.commit_version_updates_to_hub(update_tasks, hub_dir_path, pr_strategy, default_branch=default_branch)
->>>>>>> 80dd882d
 
 # =
 # = Add a branch with no commits to confirm that pushing works correctly
