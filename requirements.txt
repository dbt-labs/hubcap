<<<<<<< HEAD
gitpython
requests==2.20.1
pyyaml
=======
requests
pyyaml
urllib3>=1.26.5 # not directly required, pinned by Snyk to avoid a vulnerability
>>>>>>> 1914f3ac
<|MERGE_RESOLUTION|>--- conflicted
+++ resolved
@@ -1,9 +1,4 @@
-<<<<<<< HEAD
 gitpython
-requests==2.20.1
-pyyaml
-=======
 requests
 pyyaml
-urllib3>=1.26.5 # not directly required, pinned by Snyk to avoid a vulnerability
->>>>>>> 1914f3ac
+urllib3>=1.26.5 # not directly required, pinned by Snyk to avoid a vulnerability